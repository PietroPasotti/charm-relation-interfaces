# Charm Relation Interfaces

A catalogue of opinionated and standardized interface specifications for charmed operator relations. The purpose of the repository is to outline the behavior and requirements for key interface names, ensuring that charms claiming to implement a certain interface actually are capable of being integrated with each other.

## Contributing
To contribute a new interface specification, open a pull request containing:
- a `README.md` explaining the purpose of the interface and the protocol
- a `schema.py` file containing pydantic models that specify the app and unit databag model for either side of the interface. 
- `charms.yaml` file consisting of a list of any `providers` and `consumers` known to adhere to the specification. 
- under `docs/`, the json schemas generated from the pydantic schemas. You can use command `tox -e build-json-schemas` to generate them automatically. Do not edit those files manually.  

To quickly get started, see the [template interface](https://github.com/canonical/charm-relation-interfaces/tree/main/interfaces/__template__/v0) for a template of what to include and how it should be structured. 


## Interfaces

| Category      | Interface                                                                    |                               Status                                |
|---------------|:-----------------------------------------------------------------------------|:-------------------------------------------------------------------:|
| Data          | [`mysql_client`](interfaces/mysql_client/v0/README.md)                       | ![Status: Draft](https://img.shields.io/badge/Status-Draft-orange)  |
|               | [`postgresql_client`](interfaces/postgresql_client/v0/README.md)             | ![Status: Draft](https://img.shields.io/badge/Status-Draft-orange)  |
|               | [`mongodb_client`](interfaces/mongodb_client/v0/README.md)                   | ![Status: Draft](https://img.shields.io/badge/Status-Draft-orange)  |
|               | [`kafka_client`](interfaces/kafka_client/v0/README.md)                       | ![Status: Draft](https://img.shields.io/badge/Status-Draft-orange)  |
|               | [`opensearch_client`](interfaces/opensearch_client/v0/README.md)             | ![Status: Draft](https://img.shields.io/badge/Status-Draft-orange)  |
|               | [`database_backup`](interfaces/database_backup/v0/README.md)                 | ![Status: Draft](https://img.shields.io/badge/Status-Draft-orange)  |
| Identity      | [`hydra_endpoints`](interfaces/hydra_endpoints/v0/README.md)                 | ![Status: Draft](https://img.shields.io/badge/Status-Draft-orange)  |
|               | [`oauth`](interfaces/oauth/v0/README.md)                                     | ![Status: Draft](https://img.shields.io/badge/Status-Draft-orange)  |
| Observability | [`grafana_auth`](interfaces/grafana_auth/v0/README.md)                       | ![Status: Draft](https://img.shields.io/badge/Status-Draft-orange)  |
|               | [`ingress`](interfaces/ingress/v0/README.md)                                 | ![Status: Live](https://img.shields.io/badge/Status-Live-darkgreen) |
|               | [`ingress_per_unit`](interfaces/ingress_per_unit/v0/README.md)               | ![Status: Live](https://img.shields.io/badge/Status-Live-darkgreen) |
|               | [`prometheus_remote_write`](interfaces/prometheus_remote_write/v0/README.md) | ![Status: Live](https://img.shields.io/badge/Status-Live-darkgreen) |
|               | [`prometheus_scrape`](interfaces/prometheus_scrape/v0/README.md)             | ![Status: Live](https://img.shields.io/badge/Status-Live-darkgreen) |
| Metadata      | [`k8s-service`](interfaces/k8s-service/v0/README.md)                         | ![Status: Draft](https://img.shields.io/badge/Status-Draft-orange)  |
| Security      | [`tls_certificates/v0`](interfaces/tls_certificates/v0/README.md)            | ![Status: Live](https://img.shields.io/badge/Status-Live-darkgreen) |
|               | [`tls_certificates/v1`](interfaces/tls_certificates/v1/README.md)            | ![Status: Draft](https://img.shields.io/badge/Status-Draft-orange)  |
| Storage       | [`s3`](interfaces/s3/v0/README.md)                                           | ![Status: Draft](https://img.shields.io/badge/Status-Draft-orange)  |

<<<<<<< HEAD
=======
## Project-internal Interfaces

### Charmed Kubeflow

| Category      | Interface                                                                    |                               Status                                |
|---------------|:-----------------------------------------------------------------------------|:-------------------------------------------------------------------:|
| Metadata      | [`k8s-service`](interfaces/k8s-service/v0/README.md)                         | ![Status: Draft](https://img.shields.io/badge/Status-Draft-orange)  |

### Identity

| Category      | Interface                                                            |                               Status                                |
|---------------|:---------------------------------------------------------------------|:-------------------------------------------------------------------:|
| Identity      | [`hydra_endpoints`](interfaces/hydra_endpoints/v0/README.md)         | ![Status: Draft](https://img.shields.io/badge/Status-Draft-orange)  |
|               | [`kratos_external_idp`](interfaces/kratos_external_idp/v0/README.md) | ![Status: Draft](https://img.shields.io/badge/Status-Draft-orange)  |
|               | [`kratos_endpoints`](interfaces/kratos_endpoints/v0/README.md)       | ![Status: Draft](https://img.shields.io/badge/Status-Draft-orange)  |



>>>>>>> 08081503
For a more detailed explanation of statuses and how they should be used, see [the legend](https://github.com/canonical/charm-relation-interfaces/blob/main/LEGEND.md).
<|MERGE_RESOLUTION|>--- conflicted
+++ resolved
@@ -22,20 +22,16 @@
 |               | [`kafka_client`](interfaces/kafka_client/v0/README.md)                       | ![Status: Draft](https://img.shields.io/badge/Status-Draft-orange)  |
 |               | [`opensearch_client`](interfaces/opensearch_client/v0/README.md)             | ![Status: Draft](https://img.shields.io/badge/Status-Draft-orange)  |
 |               | [`database_backup`](interfaces/database_backup/v0/README.md)                 | ![Status: Draft](https://img.shields.io/badge/Status-Draft-orange)  |
-| Identity      | [`hydra_endpoints`](interfaces/hydra_endpoints/v0/README.md)                 | ![Status: Draft](https://img.shields.io/badge/Status-Draft-orange)  |
-|               | [`oauth`](interfaces/oauth/v0/README.md)                                     | ![Status: Draft](https://img.shields.io/badge/Status-Draft-orange)  |
+| Identity      | [`oauth`](interfaces/oauth/v0/README.md)                                     | ![Status: Draft](https://img.shields.io/badge/Status-Draft-orange)  |
 | Observability | [`grafana_auth`](interfaces/grafana_auth/v0/README.md)                       | ![Status: Draft](https://img.shields.io/badge/Status-Draft-orange)  |
 |               | [`ingress`](interfaces/ingress/v0/README.md)                                 | ![Status: Live](https://img.shields.io/badge/Status-Live-darkgreen) |
 |               | [`ingress_per_unit`](interfaces/ingress_per_unit/v0/README.md)               | ![Status: Live](https://img.shields.io/badge/Status-Live-darkgreen) |
 |               | [`prometheus_remote_write`](interfaces/prometheus_remote_write/v0/README.md) | ![Status: Live](https://img.shields.io/badge/Status-Live-darkgreen) |
 |               | [`prometheus_scrape`](interfaces/prometheus_scrape/v0/README.md)             | ![Status: Live](https://img.shields.io/badge/Status-Live-darkgreen) |
-| Metadata      | [`k8s-service`](interfaces/k8s-service/v0/README.md)                         | ![Status: Draft](https://img.shields.io/badge/Status-Draft-orange)  |
 | Security      | [`tls_certificates/v0`](interfaces/tls_certificates/v0/README.md)            | ![Status: Live](https://img.shields.io/badge/Status-Live-darkgreen) |
 |               | [`tls_certificates/v1`](interfaces/tls_certificates/v1/README.md)            | ![Status: Draft](https://img.shields.io/badge/Status-Draft-orange)  |
 | Storage       | [`s3`](interfaces/s3/v0/README.md)                                           | ![Status: Draft](https://img.shields.io/badge/Status-Draft-orange)  |
 
-<<<<<<< HEAD
-=======
 ## Project-internal Interfaces
 
 ### Charmed Kubeflow
@@ -52,7 +48,4 @@
 |               | [`kratos_external_idp`](interfaces/kratos_external_idp/v0/README.md) | ![Status: Draft](https://img.shields.io/badge/Status-Draft-orange)  |
 |               | [`kratos_endpoints`](interfaces/kratos_endpoints/v0/README.md)       | ![Status: Draft](https://img.shields.io/badge/Status-Draft-orange)  |
 
-
-
->>>>>>> 08081503
 For a more detailed explanation of statuses and how they should be used, see [the legend](https://github.com/canonical/charm-relation-interfaces/blob/main/LEGEND.md).
