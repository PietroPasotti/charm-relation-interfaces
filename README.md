--- conflicted
+++ resolved
@@ -67,11 +67,8 @@
 | Category   | Interface                                        |                               Status                                |
 |------------|:-------------------------------------------------|:-------------------------------------------------------------------:|
 | Charmed 5G | [`fiveg_nrf`](interfaces/fiveg_nrf/v0/README.md) | ![Status: Draft](https://img.shields.io/badge/Status-Draft-orange)  |
-<<<<<<< HEAD
-| Charmed 5G | [`fiveg_n2`](interfaces/fiveg_n2/v0/README.md) | ![Status: Draft](https://img.shields.io/badge/Status-Draft-orange)  |
-=======
+| | [`fiveg_n2`](interfaces/fiveg_n2/v0/README.md) | ![Status: Draft](https://img.shields.io/badge/Status-Draft-orange)  |
 | | [`fiveg_n3`](interfaces/fiveg_n3/v0/README.md)   | ![Status: Draft](https://img.shields.io/badge/Status-Draft-orange)  |
->>>>>>> 2b5818ba
 
 For a more detailed explanation of statuses and how they should be used, see [the legend](https://github.com/canonical/charm-relation-interfaces/blob/main/LEGEND.md).
 
