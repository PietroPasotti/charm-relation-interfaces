--- conflicted
+++ resolved
@@ -4,22 +4,15 @@
 
 ## Contributing
 To contribute a new interface specification, open a pull request containing:
-<<<<<<< HEAD
-- a `README.md` explaining the purpose of the interface and the protocol
-- a `schema.py` file containing pydantic models that specify the app and unit databag model for either side of the interface.
-- `charms.yaml` file consisting of a list of any `providers` and `requirers` known to adhere to the specification.
-- under `docs/`, the json schemas generated from the pydantic schemas. You can use command `tox -e build-json-schemas` to generate them automatically. Do not edit those files manually.
 
-To quickly get started, see the [template interface](https://github.com/canonical/charm-relation-interfaces/tree/main/interfaces/__template__/v0) for a template of what to include and how it should be structured.
-=======
 - a new directory: `/interfaces/{your-interface-name}`. In it, there should be:
   - a `README.md` explaining the purpose of the interface and the protocol
   - a `schema.py` file containing pydantic models that specify the app and unit databag model for either side of the interface. 
   - `charms.yaml` file consisting of a list of any `providers` and `requirers` known to adhere to the specification.
   - a `interface_tests` directory in which you can put python files containing interface tests. Read more about interface tests [here](./README_INTERFACE_TESTS.md)
 - under `docs/`, the json schemas generated from the pydantic schemas. You can use command `tox -e build-json-schemas` to generate them automatically. Do not edit those files manually.
+
 To quickly get started, see the [template interface](https://github.com/canonical/charm-relation-interfaces/tree/main/interfaces/__template__/v0) for a template of what to include and how it should be structured. 
->>>>>>> 9d136ecc
 
 
 ## Interfaces
@@ -63,8 +56,6 @@
 |               | [`kratos_external_idp`](interfaces/kratos_external_idp/v0/README.md) | ![Status: Draft](https://img.shields.io/badge/Status-Draft-orange)  |
 |               | [`kratos_endpoints`](interfaces/kratos_endpoints/v0/README.md)       | ![Status: Draft](https://img.shields.io/badge/Status-Draft-orange)  |
 
-<<<<<<< HEAD
-
 ### Observability
 
 
@@ -72,8 +63,6 @@
 |---------------|:---------------------------------------------------------------------|:-------------------------------------------------------------------:|
 | Observability | [`cos_agent`](interfaces/cos_agent/v0/README.md)                     | ![Status: Draft](https://img.shields.io/badge/Status-Draft-orange)  |
 
-For a more detailed explanation of statuses and how they should be used, see [the legend](https://github.com/canonical/charm-relation-interfaces/blob/main/LEGEND.md).
-=======
 ### Telco
 
 | Category   | Interface                                        |                               Status                                |
@@ -87,5 +76,4 @@
 
 In order to automatically validate whether a charm satisfies a given relation interface, the relation interface maintainer(s) need to write one or more **relation interface tests**. A relation interface test is a [scenario-based test case](https://github.com/canonical/ops-scenario) which checks that, given an intitial context, when a relation event is triggered, the charm will do what the interface specifies. For example, most interface testers will check that, on relation changed, the charm will write a certain value into its (app/unit) databag and that that value matches a certain (Pydantic) schema.
 
-See [the tester documentation](https://github.com/canonical/interface-tester-pytest) for more.
->>>>>>> 9d136ecc
+See [the tester documentation](https://github.com/canonical/interface-tester-pytest) for more.