# Charm Relation Interfaces

A catalogue of opinionated and standardized interface specifications for charmed operator relations. The purpose of the repository is to outline the behavior and requirements for key interface names, ensuring that charms claiming to implement a certain interface actually are capable of being integrated with each other.

## Contributing
To contribute a new interface specification, open a pull request containing:
- a `README.md` explaining the purpose of the interface and the protocol
- a `schema.py` file containing pydantic models that specify the app and unit databag model for either side of the interface. 
- `charms.yaml` file consisting of a list of any `providers` and `requirers` known to adhere to the specification. 
- under `docs/`, the json schemas generated from the pydantic schemas. You can use command `tox -e build-json-schemas` to generate them automatically. Do not edit those files manually.  

To quickly get started, see the [template interface](https://github.com/canonical/charm-relation-interfaces/tree/main/interfaces/__template__/v0) for a template of what to include and how it should be structured. 


## Interfaces

| Category      | Interface                                                                    |                               Status                                |
|---------------|:-----------------------------------------------------------------------------|:-------------------------------------------------------------------:|
| Data          | [`mysql_client`](interfaces/mysql_client/v0/README.md)                       | ![Status: Draft](https://img.shields.io/badge/Status-Draft-orange)  |
|               | [`postgresql_client`](interfaces/postgresql_client/v0/README.md)             | ![Status: Draft](https://img.shields.io/badge/Status-Draft-orange)  |
|               | [`mongodb_client`](interfaces/mongodb_client/v0/README.md)                   | ![Status: Draft](https://img.shields.io/badge/Status-Draft-orange)  |
|               | [`kafka_client`](interfaces/kafka_client/v0/README.md)                       | ![Status: Draft](https://img.shields.io/badge/Status-Draft-orange)  |
|               | [`opensearch_client`](interfaces/opensearch_client/v0/README.md)             | ![Status: Draft](https://img.shields.io/badge/Status-Draft-orange)  |
|               | [`database_backup`](interfaces/database_backup/v0/README.md)                 | ![Status: Draft](https://img.shields.io/badge/Status-Draft-orange)  |
<<<<<<< HEAD
| Identity      | [`hydra_endpoints`](interfaces/hydra_endpoints/v0/README.md)                 | ![Status: Draft](https://img.shields.io/badge/Status-Draft-orange)  |
|               | [`oauth`](interfaces/oauth/v0/README.md)                                     | ![Status: Draft](https://img.shields.io/badge/Status-Draft-orange)  |
| Observability | [`cos_agent`](interfaces/cos_agent/v0/README.md)                             | ![Status: Draft](https://img.shields.io/badge/Status-Draft-orange)  |
|               | [`grafana_auth`](interfaces/grafana_auth/v0/README.md)                       | ![Status: Draft](https://img.shields.io/badge/Status-Draft-orange)  |
=======
| Identity      | [`oauth`](interfaces/oauth/v0/README.md)                                     | ![Status: Draft](https://img.shields.io/badge/Status-Draft-orange)  |
| Observability | [`grafana_auth`](interfaces/grafana_auth/v0/README.md)                       | ![Status: Draft](https://img.shields.io/badge/Status-Draft-orange)  |
>>>>>>> aeca5c94
|               | [`ingress`](interfaces/ingress/v0/README.md)                                 | ![Status: Live](https://img.shields.io/badge/Status-Live-darkgreen) |
|               | [`ingress_per_unit`](interfaces/ingress_per_unit/v0/README.md)               | ![Status: Live](https://img.shields.io/badge/Status-Live-darkgreen) |
|               | [`prometheus_remote_write`](interfaces/prometheus_remote_write/v0/README.md) | ![Status: Live](https://img.shields.io/badge/Status-Live-darkgreen) |
|               | [`prometheus_scrape`](interfaces/prometheus_scrape/v0/README.md)             | ![Status: Live](https://img.shields.io/badge/Status-Live-darkgreen) |
| Networking    | [`ingress`](interfaces/ingress/v0/README.md)                                 | ![Status: Live](https://img.shields.io/badge/Status-Live-darkgreen) |
|               | [`ingress_per_unit`](interfaces/ingress_per_unit/v0/README.md)               | ![Status: Live](https://img.shields.io/badge/Status-Live-darkgreen) |
| Security      | [`mutual_tls`](interfaces/mutual_tls/v0/README.md)                           | ![Status: Draft](https://img.shields.io/badge/Status-Draft-orange)  |
|               | [`tls_certificates/v0`](interfaces/tls_certificates/v0/README.md)            | ![Status: Live](https://img.shields.io/badge/Status-Live-darkgreen) |
|               | [`tls_certificates/v1`](interfaces/tls_certificates/v1/README.md)            | ![Status: Draft](https://img.shields.io/badge/Status-Draft-orange)  |
| Storage       | [`s3`](interfaces/s3/v0/README.md)                                           | ![Status: Draft](https://img.shields.io/badge/Status-Draft-orange)  |

## Project-internal Interfaces

### Charmed Kubeflow

| Category      | Interface                                                                    |                               Status                                |
|---------------|:-----------------------------------------------------------------------------|:-------------------------------------------------------------------:|
| Metadata      | [`k8s-service`](interfaces/k8s-service/v0/README.md)                         | ![Status: Draft](https://img.shields.io/badge/Status-Draft-orange)  |

### Identity

| Category      | Interface                                                            |                               Status                                |
|---------------|:---------------------------------------------------------------------|:-------------------------------------------------------------------:|
| Identity      | [`hydra_endpoints`](interfaces/hydra_endpoints/v0/README.md)         | ![Status: Draft](https://img.shields.io/badge/Status-Draft-orange)  |
|               | [`kratos_external_idp`](interfaces/kratos_external_idp/v0/README.md) | ![Status: Draft](https://img.shields.io/badge/Status-Draft-orange)  |
|               | [`kratos_endpoints`](interfaces/kratos_endpoints/v0/README.md)       | ![Status: Draft](https://img.shields.io/badge/Status-Draft-orange)  |

For a more detailed explanation of statuses and how they should be used, see [the legend](https://github.com/canonical/charm-relation-interfaces/blob/main/LEGEND.md).
<|MERGE_RESOLUTION|>--- conflicted
+++ resolved
@@ -22,15 +22,10 @@
 |               | [`kafka_client`](interfaces/kafka_client/v0/README.md)                       | ![Status: Draft](https://img.shields.io/badge/Status-Draft-orange)  |
 |               | [`opensearch_client`](interfaces/opensearch_client/v0/README.md)             | ![Status: Draft](https://img.shields.io/badge/Status-Draft-orange)  |
 |               | [`database_backup`](interfaces/database_backup/v0/README.md)                 | ![Status: Draft](https://img.shields.io/badge/Status-Draft-orange)  |
-<<<<<<< HEAD
 | Identity      | [`hydra_endpoints`](interfaces/hydra_endpoints/v0/README.md)                 | ![Status: Draft](https://img.shields.io/badge/Status-Draft-orange)  |
 |               | [`oauth`](interfaces/oauth/v0/README.md)                                     | ![Status: Draft](https://img.shields.io/badge/Status-Draft-orange)  |
 | Observability | [`cos_agent`](interfaces/cos_agent/v0/README.md)                             | ![Status: Draft](https://img.shields.io/badge/Status-Draft-orange)  |
 |               | [`grafana_auth`](interfaces/grafana_auth/v0/README.md)                       | ![Status: Draft](https://img.shields.io/badge/Status-Draft-orange)  |
-=======
-| Identity      | [`oauth`](interfaces/oauth/v0/README.md)                                     | ![Status: Draft](https://img.shields.io/badge/Status-Draft-orange)  |
-| Observability | [`grafana_auth`](interfaces/grafana_auth/v0/README.md)                       | ![Status: Draft](https://img.shields.io/badge/Status-Draft-orange)  |
->>>>>>> aeca5c94
 |               | [`ingress`](interfaces/ingress/v0/README.md)                                 | ![Status: Live](https://img.shields.io/badge/Status-Live-darkgreen) |
 |               | [`ingress_per_unit`](interfaces/ingress_per_unit/v0/README.md)               | ![Status: Live](https://img.shields.io/badge/Status-Live-darkgreen) |
 |               | [`prometheus_remote_write`](interfaces/prometheus_remote_write/v0/README.md) | ![Status: Live](https://img.shields.io/badge/Status-Live-darkgreen) |
